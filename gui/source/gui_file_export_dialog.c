/* File: gui_file_export_dialog.c; Copyright and License: see below */

#include "gui_file_export_dialog.h"
#include "set/data_stat.h"
#include "u8/u8_trace.h"
#include "utf8stringbuf/utf8string.h"
#include "utf8stringbuf/utf8stringbuf.h"
#include <gdk/gdk.h>
#include <gtk/gtk.h>
#include <stdio.h>
#include <stdbool.h>

void gui_file_export_dialog_init ( gui_file_export_dialog_t *this_,
                                   data_database_t *database,
                                   data_database_reader_t *db_reader,
                                   GtkWindow *parent_window,
                                   gui_simple_message_to_user_t *message_to_user )
{
    U8_TRACE_BEGIN();
    assert( NULL != database );
    assert( NULL != db_reader );
    assert( NULL != parent_window );
    assert( NULL != message_to_user );

    (*this_).database = database;
    (*this_).message_to_user = message_to_user;

#if ( ( GTK_MAJOR_VERSION <= 3 ) || (( GTK_MAJOR_VERSION == 4 )&&( GTK_MINOR_VERSION < 10 )) )
    (*this_).export_file_chooser = gtk_file_chooser_dialog_new ( "Select Export Folder",
                                                                 parent_window,
                                                                 GTK_FILE_CHOOSER_ACTION_SELECT_FOLDER,
                                                                 "Cancel",
                                                                 GTK_RESPONSE_CANCEL,
                                                                 "Export Files",
                                                                 GTK_RESPONSE_ACCEPT,
                                                                 NULL
                                                               );

    GtkWidget *content_area = gtk_dialog_get_content_area (GTK_DIALOG((*this_).export_file_chooser));

    (*this_).format_docbook = gtk_check_button_new_with_label ("docbook");
    (*this_).format_xhtml = gtk_check_button_new_with_label ("html");
    (*this_).format_xmi2 = gtk_check_button_new_with_label ("xmi");
    (*this_).format_json= gtk_check_button_new_with_label ("json");

    (*this_).format_pdf = gtk_check_button_new_with_label ("pdf");
    (*this_).format_png = gtk_check_button_new_with_label ("png");
    (*this_).format_ps = gtk_check_button_new_with_label ("ps");
    (*this_).format_svg = gtk_check_button_new_with_label ("svg");
    (*this_).format_txt = gtk_check_button_new_with_label ("txt");

    (*this_).options_layout = gtk_grid_new();

    (*this_).diagram_set_label = gtk_label_new ( "Diagram-sets:" );
    (*this_).document_label = gtk_label_new ( "Documents:" );
    gtk_label_set_xalign (GTK_LABEL( (*this_).document_label ), 0.0 );
    gtk_label_set_xalign (GTK_LABEL( (*this_).diagram_set_label ), 0.0 );

    /* parameter info: gtk_grid_attach (GtkGrid *grid, GtkWidget *child, gint left, gint top, gint width, gint height); */
    gtk_grid_set_column_homogeneous ( GTK_GRID((*this_).options_layout), false );
    gtk_grid_set_row_homogeneous ( GTK_GRID((*this_).options_layout), false );
    gtk_grid_attach( GTK_GRID((*this_).options_layout), (*this_).diagram_set_label, 0, 0, 2, 1 );
    gtk_grid_attach( GTK_GRID((*this_).options_layout), (*this_).document_label, 0, 1, 2, 1 );

    gtk_grid_attach( GTK_GRID((*this_).options_layout), (*this_).format_docbook, 2, 1, 2, 1 );
    gtk_grid_attach( GTK_GRID((*this_).options_layout), (*this_).format_xhtml, 4, 1, 1, 1 );
    gtk_grid_attach( GTK_GRID((*this_).options_layout), (*this_).format_json, 5, 1, 1, 1 );
    gtk_grid_attach( GTK_GRID((*this_).options_layout), (*this_).format_xmi2, 6, 1, 2, 1 );

    gtk_grid_attach( GTK_GRID((*this_).options_layout), (*this_).format_pdf, 2, 0, 1, 1 );
    gtk_grid_attach( GTK_GRID((*this_).options_layout), (*this_).format_png, 3, 0, 1, 1 );
    gtk_grid_attach( GTK_GRID((*this_).options_layout), (*this_).format_ps, 4, 0, 1, 1 );
    gtk_grid_attach( GTK_GRID((*this_).options_layout), (*this_).format_svg, 5, 0, 1, 1 );
    gtk_grid_attach( GTK_GRID((*this_).options_layout), (*this_).format_txt, 6, 0, 1, 1 );

    gtk_box_append( GTK_BOX(content_area), GTK_WIDGET( (*this_).options_layout ) );
    /* no need to g_object_unref( content_area ); here */
#else
    (*this_).export_file_dialog = gtk_file_dialog_new();
    gtk_file_dialog_set_accept_label( (*this_).export_file_dialog, "Export Files" );
    gtk_file_dialog_set_modal( (*this_).export_file_dialog, false );
    gtk_file_dialog_set_title( (*this_).export_file_dialog, "Select Export Folder" );
#endif

    io_exporter_init( &((*this_).file_exporter), db_reader );

#if ( ( GTK_MAJOR_VERSION <= 3 ) || (( GTK_MAJOR_VERSION == 4 )&&( GTK_MINOR_VERSION < 10 )) )
    g_signal_connect( G_OBJECT((*this_).export_file_chooser),
                      "response",
                      G_CALLBACK(gui_file_export_dialog_response_callback),
                      this_
                    );
#else
    /* no signal at new FileDialog - this works with Async, see gtk_file_dialog_save */
#endif
<<<<<<< HEAD
=======
#if ( GTK_MAJOR_VERSION >= 4 )
>>>>>>> ca3e1313
#if ( ( GTK_MAJOR_VERSION <= 3 ) || (( GTK_MAJOR_VERSION == 4 )&&( GTK_MINOR_VERSION < 10 )) )
    gtk_window_set_hide_on_close( GTK_WINDOW((*this_).export_file_chooser), true);
#else
    /* TODO */
#endif

    U8_TRACE_END();
}

void gui_file_export_dialog_destroy( gui_file_export_dialog_t *this_ )
{
    U8_TRACE_BEGIN();

    /* no need to g_object_unref ( (*this_).format_xhtml ); here */
#if ( ( GTK_MAJOR_VERSION <= 3 ) || (( GTK_MAJOR_VERSION == 4 )&&( GTK_MINOR_VERSION < 10 )) )
    gtk_window_destroy( GTK_WINDOW((*this_).export_file_chooser) );
#else
    g_object_unref( (*this_).export_file_dialog );
#endif
    /* no need to g_object_unref ( (*this_).export_file_chooser ); here */

    io_exporter_destroy( &((*this_).file_exporter) );

    (*this_).message_to_user = NULL;
    (*this_).database = NULL;

    U8_TRACE_END();
}

void gui_file_export_dialog_show( gui_file_export_dialog_t *this_ )
{
    U8_TRACE_BEGIN();

#if ( ( GTK_MAJOR_VERSION <= 3 ) || (( GTK_MAJOR_VERSION == 4 )&&( GTK_MINOR_VERSION < 10 )) )
    gtk_widget_set_visible( GTK_WIDGET( (*this_).export_file_chooser ), TRUE );
    gtk_widget_set_sensitive( GTK_WIDGET((*this_).export_file_chooser), TRUE );  /* idea taken from gtk demo */

    GdkSurface *surface = gtk_native_get_surface( GTK_NATIVE((*this_).export_file_chooser) );
    gdk_surface_set_cursor( surface, NULL );  /* idea taken from gtk3->4 guide */
#else
    /* TODO */
#endif

    U8_TRACE_END();
}

void gui_file_export_dialog_async_ready_callback( GObject* source_object,
                                                  GAsyncResult* res,
                                                  gpointer user_data )
{
    U8_TRACE_BEGIN();
<<<<<<< HEAD
=======
    gui_file_export_dialog_t *this_ = user_data;
>>>>>>> ca3e1313

#if ( ( GTK_MAJOR_VERSION <= 3 ) || (( GTK_MAJOR_VERSION == 4 )&&( GTK_MINOR_VERSION < 10 )) )
    assert( false );
#else
    gui_file_export_dialog_t *this_ = user_data;

    GError* error = NULL;
    GFile *result = gtk_file_dialog_save_finish( GTK_FILE_DIALOG(source_object), res, &error );
    if ( error != NULL )
    {
        U8_LOG_ERROR_STR( "unexpected response from file dialog:", error->message );
        g_error_free( error );
    }
    if ( result != NULL )
    {
        gchar *folder_path = g_file_get_path ( result );
        if ( folder_path != NULL )
        {
            /* react immediately */
            gui_simple_message_to_user_show_message_with_name( (*this_).message_to_user,
                                                               GUI_SIMPLE_MESSAGE_TYPE_INFO,
                                                               GUI_SIMPLE_MESSAGE_CONTENT_EXPORTING_WAIT,
                                                               folder_path
                                                             );



            g_free (folder_path);
        }
        g_object_unref( result );
    }
#endif

    U8_TRACE_END();
}

void gui_file_export_dialog_response_callback( GtkDialog *dialog, gint response_id, gpointer user_data )
{
    U8_TRACE_BEGIN();
    gui_file_export_dialog_t *this_ = user_data;

    switch ( response_id )
    {
        case GTK_RESPONSE_CANCEL:
        {
            U8_LOG_EVENT( "GTK_RESPONSE_CANCEL" );
            gtk_widget_set_visible( GTK_WIDGET ( dialog ), FALSE );
        }
        break;

        case GTK_RESPONSE_ACCEPT:
        {
            U8_LOG_EVENT( "GTK_RESPONSE_ACCEPT" );
            int export_err;
            data_stat_t export_stat;
            data_stat_init ( &export_stat );
            io_file_format_t selected_format;

            gchar *folder_path = NULL;
            GFile *selected_file = NULL;
            selected_file = gtk_file_chooser_get_file( GTK_FILE_CHOOSER(dialog) );
            if ( selected_file != NULL )
            {
                folder_path = g_file_get_path( selected_file );
            }
            gtk_widget_set_visible( GTK_WIDGET ( dialog ), FALSE );
            if ( folder_path != NULL )
            {
                U8_TRACE_INFO_STR( "chosen folder:", folder_path );

                selected_format = IO_FILE_FORMAT_NONE;
                if ( gtk_check_button_get_active( GTK_CHECK_BUTTON((*this_).format_pdf) )) { selected_format |= IO_FILE_FORMAT_PDF; }
                if ( gtk_check_button_get_active( GTK_CHECK_BUTTON((*this_).format_png) )) { selected_format |= IO_FILE_FORMAT_PNG; }
                if ( gtk_check_button_get_active( GTK_CHECK_BUTTON((*this_).format_ps) )) { selected_format |= IO_FILE_FORMAT_PS; }
                if ( gtk_check_button_get_active( GTK_CHECK_BUTTON((*this_).format_svg) )) { selected_format |= IO_FILE_FORMAT_SVG; }
                if ( gtk_check_button_get_active( GTK_CHECK_BUTTON((*this_).format_txt) )) { selected_format |= IO_FILE_FORMAT_TXT; }
                if ( gtk_check_button_get_active( GTK_CHECK_BUTTON((*this_).format_docbook) )) { selected_format |= IO_FILE_FORMAT_DOCBOOK; }
                if ( gtk_check_button_get_active( GTK_CHECK_BUTTON((*this_).format_xhtml) )) { selected_format |= IO_FILE_FORMAT_HTML; }
                if ( gtk_check_button_get_active( GTK_CHECK_BUTTON((*this_).format_xmi2) )) { selected_format |= IO_FILE_FORMAT_XMI2; }
                if ( gtk_check_button_get_active( GTK_CHECK_BUTTON((*this_).format_json) )) { selected_format |= IO_FILE_FORMAT_JSON; }

                /* react immediately */
                gui_simple_message_to_user_show_message_with_name( (*this_).message_to_user,
                                                                   GUI_SIMPLE_MESSAGE_TYPE_INFO,
                                                                   GUI_SIMPLE_MESSAGE_CONTENT_EXPORTING_WAIT,
                                                                   folder_path
                                                                 );
                bool events_handled = true;
                for ( uint_fast8_t max_loop = 40; events_handled && ( max_loop > 0 ); max_loop-- )
                {
                    events_handled = g_main_context_iteration( NULL, /*may_block*/ FALSE );
                }

                /* determine the database file path */
                const char *db_path = data_database_get_filename_ptr( (*this_).database );

                if ( data_database_is_open((*this_).database) )
                {
                    export_err = io_exporter_export_files( &((*this_).file_exporter), selected_format, folder_path, db_path, &export_stat );
                }
                else
                {
                    export_err = -1;
                }

                char temp_format_buf[64];
                utf8stringbuf_t temp_fileformat = UTF8STRINGBUF( temp_format_buf );
                io_file_format_to_string( selected_format, temp_fileformat );

                if ( 0 == export_err )
                {
                    gui_simple_message_to_user_show_message_with_names_and_stat( (*this_).message_to_user,
                                                                                 GUI_SIMPLE_MESSAGE_TYPE_INFO,
                                                                                 GUI_SIMPLE_MESSAGE_CONTENT_EXPORT_FINISHED,
                                                                                 utf8stringbuf_get_string( temp_fileformat ),
                                                                                 &export_stat
                                                                               );

                }
                else
                {
                    gui_simple_message_to_user_show_message_with_name( (*this_).message_to_user,
                                                                       GUI_SIMPLE_MESSAGE_TYPE_ERROR,
                                                                       GUI_SIMPLE_MESSAGE_CONTENT_FILE_EXPORT_FAILED,
                                                                       folder_path
                                                                     );
                }
                g_free (folder_path);
            }
            else
            {
                U8_LOG_WARNING( "Export dialog returned no folder path" );
            }
            if ( selected_file != NULL )
            {
                g_object_unref( selected_file );
            }
            data_stat_trace( &export_stat );
            data_stat_destroy ( &export_stat );
        }
        break;

        case GTK_RESPONSE_DELETE_EVENT:
        {
            U8_LOG_EVENT( "GTK_RESPONSE_DELETE_EVENT" );
        }
        break;

        default:
        {
            U8_LOG_ERROR( "unexpected response_id" );
        }
    }

    U8_TRACE_END();
}


/*
Copyright 2019-2024 Andreas Warnke

Licensed under the Apache License, Version 2.0 (the "License");
you may not use this file except in compliance with the License.
You may obtain a copy of the License at

    http://www.apache.org/licenses/LICENSE-2.0

Unless required by applicable law or agreed to in writing, software
distributed under the License is distributed on an "AS IS" BASIS,
WITHOUT WARRANTIES OR CONDITIONS OF ANY KIND, either express or implied.
See the License for the specific language governing permissions and
limitations under the License.
*/<|MERGE_RESOLUTION|>--- conflicted
+++ resolved
@@ -75,12 +75,6 @@
 
     gtk_box_append( GTK_BOX(content_area), GTK_WIDGET( (*this_).options_layout ) );
     /* no need to g_object_unref( content_area ); here */
-#else
-    (*this_).export_file_dialog = gtk_file_dialog_new();
-    gtk_file_dialog_set_accept_label( (*this_).export_file_dialog, "Export Files" );
-    gtk_file_dialog_set_modal( (*this_).export_file_dialog, false );
-    gtk_file_dialog_set_title( (*this_).export_file_dialog, "Select Export Folder" );
-#endif
 
     io_exporter_init( &((*this_).file_exporter), db_reader );
 
@@ -93,10 +87,6 @@
 #else
     /* no signal at new FileDialog - this works with Async, see gtk_file_dialog_save */
 #endif
-<<<<<<< HEAD
-=======
-#if ( GTK_MAJOR_VERSION >= 4 )
->>>>>>> ca3e1313
 #if ( ( GTK_MAJOR_VERSION <= 3 ) || (( GTK_MAJOR_VERSION == 4 )&&( GTK_MINOR_VERSION < 10 )) )
     gtk_window_set_hide_on_close( GTK_WINDOW((*this_).export_file_chooser), true);
 #else
@@ -148,16 +138,11 @@
                                                   gpointer user_data )
 {
     U8_TRACE_BEGIN();
-<<<<<<< HEAD
-=======
     gui_file_export_dialog_t *this_ = user_data;
->>>>>>> ca3e1313
 
 #if ( ( GTK_MAJOR_VERSION <= 3 ) || (( GTK_MAJOR_VERSION == 4 )&&( GTK_MINOR_VERSION < 10 )) )
     assert( false );
 #else
-    gui_file_export_dialog_t *this_ = user_data;
-
     GError* error = NULL;
     GFile *result = gtk_file_dialog_save_finish( GTK_FILE_DIALOG(source_object), res, &error );
     if ( error != NULL )
